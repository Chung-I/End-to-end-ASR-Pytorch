CONFIG="libri_tts_test.yaml"
SRC_CONFIG="libri_tts_example.yaml"

[[ $2 == "LibriSpeech" ]] && OUT_DIR="$1" || OUT_DIR="$1_$2";

mkdir -p save/$OUT_DIR
cp config/$CONFIG save/$OUT_DIR
sed -i "s/test_path:.*$/test_path:\ \'save\/$2\'/g" "save/$OUT_DIR/$CONFIG";

if [[ $2 == "LibriSpeech" ]];
then
    sed -i "s/spec:\ False/spec:\ True/g" "save/$OUT_DIR/$CONFIG";
<<<<<<< HEAD
    #sed -i "s/wave:\ True/wave:\ False/g" "save/$OUT_DIR/$CONFIG";
=======
    sed -i "s/wave:\ True/wave:\ True/g" "save/$OUT_DIR/$CONFIG";
>>>>>>> 42d447ac
fi

sed -i "s/src:.*/src:\n\ \ config: \'log\/$1\/$SRC_CONFIG\'\n\ \ ckpt:\ \'checkpoint\/$1\/tts.pth\'/g" "save/$OUT_DIR/$CONFIG"
CUDA_VISIBLE_DEVICES=0 python3 main.py --config save/$OUT_DIR/$CONFIG --tts --name $OUT_DIR --logdir log --ckpdir checkpoint \
    --outdir save --njobs 10 --seed 0 --test --no-pin<|MERGE_RESOLUTION|>--- conflicted
+++ resolved
@@ -10,11 +10,7 @@
 if [[ $2 == "LibriSpeech" ]];
 then
     sed -i "s/spec:\ False/spec:\ True/g" "save/$OUT_DIR/$CONFIG";
-<<<<<<< HEAD
-    #sed -i "s/wave:\ True/wave:\ False/g" "save/$OUT_DIR/$CONFIG";
-=======
     sed -i "s/wave:\ True/wave:\ True/g" "save/$OUT_DIR/$CONFIG";
->>>>>>> 42d447ac
 fi
 
 sed -i "s/src:.*/src:\n\ \ config: \'log\/$1\/$SRC_CONFIG\'\n\ \ ckpt:\ \'checkpoint\/$1\/tts.pth\'/g" "save/$OUT_DIR/$CONFIG"
