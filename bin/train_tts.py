--- conflicted
+++ resolved
@@ -49,13 +49,8 @@
     def load_data(self):
         ''' Load data for training/validation, store tokenizer and input/output shape'''
         self.tr_set, self.dv_set, self.tokenizer, self.audio_converter, msg = \
-<<<<<<< HEAD
-                         load_dataset(self.paras.njobs, self.paras.gpu, self.paras.pin_memory, 
-                                      self.curriculum>0, **self.config['data'], task='tts')
-=======
             load_dataset(self.paras.njobs, self.paras.gpu, self.paras.pin_memory,
-                         self.curriculum > 0, **self.config['data'])
->>>>>>> 487be12b
+                         self.curriculum > 0, **self.config['data'], task='tts')
         self.vocab_size = self.tokenizer.vocab_size
         self.feat_dim, _ = self.audio_converter.feat_dim                  # ignore linear dim
         self.verbose(msg)
@@ -210,13 +205,8 @@
                 self.verbose(
                     'Curriculum learning ends after {} epochs, starting random sampling.'.format(n_epochs))
                 self.tr_set, _, _, _, _, _ = \
-<<<<<<< HEAD
-                         load_dataset(self.paras.njobs, self.paras.gpu, self.paras.pin_memory, 
-                                      False, **self.config['data'], task='tts')
-=======
                     load_dataset(self.paras.njobs, self.paras.gpu, self.paras.pin_memory,
-                                 False, **self.config['data'])
->>>>>>> 487be12b
+                                 False, **self.config['data'], task='tts')
             for data in self.tr_set:
                 # Pre-step : update tf_rate/lr_rate and do zero_grad
                 tf_rate = self.optimizer.pre_step(self.step)
