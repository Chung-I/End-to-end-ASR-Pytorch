data:
  corpus:                                 
    name: 'Librispeech'                   # Specify corpus
    path: 'save/pj_icassp'          # Path to raw LibriSpeech dataset
    train_split: ['train-clean-100']      # Name of data splits to be used as training set
    dev_split: ['dev-clean']              # Name of data splits to be used as validation set
    bucketing: True                       # Enable/Disable bucketing 
    batch_size: 12
    in_memory: 'mmap'
  audio:
    num_freq: 1025
    num_mels: 80
    frame_length_ms: 50
    frame_shift_ms: 12.5
    preemphasis_coeff: 0.97
    sample_rate: 16000
    use_linear: False                      ### Return Linear spectrogram
    # augmentation
    noise:
      path: 'save/musan'
      genre:
        music: [[5, 15], [1,1]]
        noise: [[0, 15], [1,1]]
        speech: [[13, 20], [3,7]]
    snr_range: [-1]
    time_stretch_range: [1.0, 1.0]
    inverse_prob: 0.0
  text:
    mode: 'subword'                       # 'character'/'word'/'subword'
    vocab_file: 'tests/sample_data/subword.model'

hparas:                                   # Experiment hyper-parameters
  valid_step: 5000
  curriculum: 0
  max_step: 350001
  tf_start: 1.0
  tf_end: 0.0
  tf_step: 500000
  grad_clip: 5.0
  optimizer:
    type: 'Adam'
    lr: 0.0003
  # nesterov: True
  # momentum: 0.9
  lr_scheduler:
    type: 'reduce_lr_on_plateau'                   # 'fixed'/'warmup'/'decay'/'reduce_lr_on_plateau'
    factor: 0.5
    patience: 4
  reduce_lr_on_plateau_by: 'ctc'
  
model:                                    # Model architecture
  ctc_weight: 1.0                         # Weight for CTC loss
  delta: 2
  encoder:
    cnn:
      type: 'none'
      # nonlinearity: 'relu'
      # batch_norm:
      #   type: '1d'
      #   momentum: 0.99
      # num_layers: 2
      # hidden_channel: 32
      # nonlinearity: relu
    module: 'LSTM'                        # 'LSTM'/'GRU'/'Transformer'
    bidirection: True
    dim: [320,320,320,320,320]
    dropout: [0,0,0,0,0]
    layer_norm: [False,False,False,False,False]
    proj: [True,True,True,True,True]      # Linear projection + Tanh after each rnn layer
<<<<<<< HEAD
    sample_rate: [1,2,1,1,1]
=======
    sample_rate: [1,2,2,1,1]
>>>>>>> 638cc457
    sample_style: 'concat'                  # 'drop'/'concat'
  attention:
    mode: 'loc'                           # 'dot'/'loc'
    dim: 300
    num_head: 1
    v_proj: False                         # if False and num_head>1, encoder state will be duplicated for each head
    temperature: 1                        # scaling factor for attention
    loc_kernel_size: 100                  # just for mode=='loc'
    loc_kernel_num: 10                    # just for mode=='loc'
  decoder:
    module: 'LSTM'                        # 'LSTM'/'GRU'/'Transformer'
    dim: 320
    layer: 1
    dropout: 0
    #layer_norm: False<|MERGE_RESOLUTION|>--- conflicted
+++ resolved
@@ -6,7 +6,7 @@
     dev_split: ['dev-clean']              # Name of data splits to be used as validation set
     bucketing: True                       # Enable/Disable bucketing 
     batch_size: 12
-    in_memory: 'mmap'
+    in_memory: True
   audio:
     num_freq: 1025
     num_mels: 80
@@ -38,10 +38,10 @@
   tf_step: 500000
   grad_clip: 5.0
   optimizer:
-    type: 'Adam'
-    lr: 0.0003
-  # nesterov: True
-  # momentum: 0.9
+    type: 'SGD'
+    lr: 0.01
+    nesterov: True
+    momentum: 0.9
   lr_scheduler:
     type: 'reduce_lr_on_plateau'                   # 'fixed'/'warmup'/'decay'/'reduce_lr_on_plateau'
     factor: 0.5
@@ -53,8 +53,8 @@
   delta: 2
   encoder:
     cnn:
-      type: 'none'
-      # nonlinearity: 'relu'
+      type: 'vgg'
+      nonlinearity: 'relu'
       # batch_norm:
       #   type: '1d'
       #   momentum: 0.99
@@ -67,11 +67,7 @@
     dropout: [0,0,0,0,0]
     layer_norm: [False,False,False,False,False]
     proj: [True,True,True,True,True]      # Linear projection + Tanh after each rnn layer
-<<<<<<< HEAD
-    sample_rate: [1,2,1,1,1]
-=======
-    sample_rate: [1,2,2,1,1]
->>>>>>> 638cc457
+    sample_rate: [1,1,1,1,1]
     sample_style: 'concat'                  # 'drop'/'concat'
   attention:
     mode: 'loc'                           # 'dot'/'loc'
