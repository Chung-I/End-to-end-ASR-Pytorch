from typing import Callable

from tqdm import tqdm
from pathlib import Path
from os.path import join, getsize
from joblib import Parallel, delayed
import numpy as np
import torchaudio

import torch
from torch.utils.data import Dataset

from src.util import mp_progress_map, wave_to_feat_and_save_factory, write_sliced_array

# Additional (official) text src provided
OFFICIAL_TXT_SRC = ['librispeech-lm-norm.txt']
# Remove longest N sentence in librispeech-lm-norm.txt
REMOVE_TOP_N_TXT = 5000000
# Default num. of threads used for loading LibriSpeech
READ_FILE_THREADS = 12


def read_text(file):
    '''Get transcription of target wave file,
       it's somewhat redundant for accessing each txt multiplt times,
       but it works fine with multi-thread'''
    src_file = '-'.join(file.split('-')[:-1])+'.trans.txt'
    idx = file.split('/')[-1].split('.')[0]

    with open(src_file, 'r') as fp:
        for line in fp:
            if idx == line.split(' ')[0]:
                return line[:-1].split(' ', 1)[1]


class LibriDataset(Dataset):
    def __init__(self, path, split, tokenizer, bucket_size, ascending=False, wave_to_feat=None, in_memory=False):
        # Setup
        self.path = path
        self.bucket_size = bucket_size

        # List all wave files

        # Process wavefiles to features
        self.features = None
        self.aug_features = None
        self.waves = None
        list_of_features = []
        list_of_feat_lens = []
        list_of_aug_features = []
        list_of_aug_feat_lens = []
        file_list = []

        if not in_memory:
            for s in split:
                file_list += list(Path(join(path, s)).rglob("*.flac"))
<<<<<<< HEAD
        else:
            def pt_path_to_np_array(path): return torch.load(path).numpy()
=======
        elif in_memory == 'wave':
            for s in split:
                file_list += list(Path(join(path, s)).rglob("*.flac"))
            self.waves, _ = zip(*mp_progress_map(torchaudio.load, ((f,) for f in file_list), READ_FILE_THREADS))
        elif in_memory == True or in_memory == 'mmap':
            pt_path_to_np_array = lambda path: torch.load(path).numpy()
>>>>>>> 4d2b8bee
            mmap_mode = 'r' if in_memory == 'mmap' else None
            for s in split:
                split_dir = Path(join(path, s))
                data_file = split_dir.joinpath('data.npy')
                aug_data_file = split_dir.joinpath('aug_data.npy')
                if not data_file.exists():
                    files = list(split_dir.rglob("*.flac"))
                    with open(data_file.with_name("files.txt"), 'w') as fp:
                        fp.write(
                            "\n".join([str(f.relative_to(split_dir)) for f in files]))

                    feat_lens, feat_names, aug_feat_lens, aug_feat_names = \
                        zip(*mp_progress_map(wave_to_feat_and_save_factory(wave_to_feat),
                                             ((f,) for f in files), READ_FILE_THREADS))

                    write_sliced_array(feat_names, str(data_file), sum(feat_lens),
                                       func=pt_path_to_np_array)
                    np.save(data_file.with_name(
                        "lens.npy"), np.array(feat_lens))

                    if aug_feat_lens[0] is not None:
                        write_sliced_array(aug_feat_names, str(aug_data_file),
                                           sum(aug_feat_lens), func=pt_path_to_np_array)
                        np.save(data_file.with_name("aug_lens.npy"),
                                np.array(aug_feat_lens))
                else:
                    with open(data_file.with_name("files.txt")) as fp:
                        files = [split_dir.joinpath(line)
                                 for line in fp.read().splitlines()]
                    print(f"feature file {data_file} exists; loading")
                list_of_features.append(torch.from_numpy(
                    np.load(data_file, mmap_mode=mmap_mode)))
                feat_lens = np.load(data_file.with_name("lens.npy"))
                list_of_feat_lens.append(feat_lens)

                if aug_data_file.exists():
                    print(
                        f"augmented feature file {aug_data_file} exists; loading")
                    list_of_aug_features.append(torch.from_numpy(
                        np.load(aug_data_file, mmap_mode=mmap_mode)))
                    aug_feat_lens = np.load(
                        aug_data_file.with_name("aug_lens.npy"))
                    list_of_aug_feat_lens.append(aug_feat_lens)

                file_list += files
        else:
            raise NotImplementedError

            self.features = torch.cat(list_of_features, dim=0) \
                if len(list_of_features) > 1 else list_of_features[0]
            self.aug_features = torch.cat(list_of_aug_features, dim=0) \
                if len(list_of_aug_features) > 1 else list_of_aug_features[0]
            feat_ptr = np.pad(np.concatenate(list_of_feat_lens, axis=0), (1, 0), mode='constant').cumsum() \
                if list_of_feat_lens else None
            aug_feat_ptr = np.pad(np.concatenate(list_of_aug_feat_lens, axis=0), (1, 0), mode='constant').cumsum() \
                if list_of_aug_feat_lens else None

        assert len(file_list) > 0, "No data found @ {}".format(path)

        # Read text
        text = Parallel(n_jobs=READ_FILE_THREADS)(
            delayed(read_text)(str(f)) for f in file_list)
        text = [tokenizer.encode(txt) for txt in text]

        # Generate speaker id dict
        self.spkr_id_dict = {}
        spkr_id_list = []
        for s in split:
            spkr_id_list += sorted([int(item.name)
                                    for item in Path(join(path, s)).iterdir() if item.is_dir()])
        spkr_id_list = list(dict.fromkeys(spkr_id_list))  # Remove duplicate id
        for idx, spkr_id in enumerate(spkr_id_list):
            self.spkr_id_dict[spkr_id] = idx
        self.spkr_num = len(self.spkr_id_dict)
        self.spkr_id_list = spkr_id_list

        spkr_id_count = [0] * self.spkr_num
        for f in file_list:
            idx = self.get_id(f)
            spkr_id_count[idx] += 1
        spkr_count_reci = 1/torch.FloatTensor(spkr_id_count)
        self.spkr_weight = spkr_count_reci/spkr_count_reci.sum()
        # Speaker things done.

        indices = sorted(range(len(text)), reverse=not ascending,
                         key=lambda idx: len(text.__getitem__(idx)))
        self.file_list = [file_list[idx] for idx in indices]
        self.text = [text[idx] for idx in indices]
        if self.features is not None:
            feat_intvls = [(feat_ptr[idx], feat_ptr[idx+1]) for idx in indices]
        if self.aug_features is not None:
            aug_feat_intvls = [(aug_feat_ptr[idx], aug_feat_ptr[idx+1])
                               for idx in indices]

        if self.waves is not None:
            self.waves = [self.waves[idx] for idx in indices]
            self.get_feat = lambda idx: self.waves[idx]
        elif self.features is None:
            self.get_feat = lambda idx: self.file_list[idx]
        elif self.aug_features is None:
            self.get_feat = lambda idx: (
                self.features[feat_intvls[idx][0]:feat_intvls[idx][1]],)
        else:
            self.get_feat = lambda idx: (self.features[feat_intvls[idx][0]:feat_intvls[idx][1]],
                                         self.aug_features[aug_feat_intvls[idx][0]:aug_feat_intvls[idx][1]])

    def __getitem__(self, index):

        if self.bucket_size > 1:
            # Return a bucket
            index = min(len(self.file_list)-self.bucket_size, index)
            return [(self.get_feat(idx), self.text[idx], self.get_id(self.file_list[idx])) for idx in
                    range(index, index + self.bucket_size)]
            # zip(self.file_list[index:index+self.bucket_size], self.text[index:index+self.bucket_size])]
        else:
            return self.get_feat(index), self.text[index], self.get_id(self.file_list[index])

    def __len__(self):
        return len(self.file_list)

    def get_id(self, file):
        return self.spkr_id_dict[int(file.name.split('-')[0])]


class LibriTextDataset(Dataset):
    def __init__(self, path, split, tokenizer, bucket_size):
        # Setup
        self.path = path
        self.bucket_size = bucket_size
        self.encode_on_fly = False
        read_txt_src = []

        # List all wave files
        file_list, all_sent = [], []

        for s in split:
            if s in OFFICIAL_TXT_SRC:
                self.encode_on_fly = True
                with open(join(path, s), 'r') as f:
                    all_sent += f.readlines()
            file_list += list(Path(join(path, s)).rglob("*.flac"))
        assert (len(file_list) > 0) or (len(all_sent)
                                        > 0), "No data found @ {}".format(path)

        # Read text
        text = Parallel(n_jobs=READ_FILE_THREADS)(
            delayed(read_text)(str(f)) for f in file_list)
        all_sent.extend(text)
        del text

        # Encode text
        if self.encode_on_fly:
            self.tokenizer = tokenizer
            self.text = all_sent
        else:
            self.text = [tokenizer.encode(txt) for txt in tqdm(all_sent)]
        del all_sent

        # Read file size and sort dataset by file size (Note: feature len. may be different)
        self.text = sorted(self.text, reverse=True, key=lambda x: len(x))
        if self.encode_on_fly:
            del self.text[:REMOVE_TOP_N_TXT]

    def __getitem__(self, index):
        if self.bucket_size > 1:
            index = min(len(self.text)-self.bucket_size, index)
            if self.encode_on_fly:
                for i in range(index, index+self.bucket_size):
                    if type(self.text[i]) is str:
                        self.text[i] = self.tokenizer.encode(self.text[i])
            # Return a bucket
            return self.text[index:index+self.bucket_size]
        else:
            if self.encode_on_fly and type(self.text[index]) is str:
                self.text[index] = self.tokenizer.encode(self.text[index])
            return self.text[index]

    def __len__(self):
        return len(self.text)<|MERGE_RESOLUTION|>--- conflicted
+++ resolved
@@ -54,17 +54,13 @@
         if not in_memory:
             for s in split:
                 file_list += list(Path(join(path, s)).rglob("*.flac"))
-<<<<<<< HEAD
-        else:
-            def pt_path_to_np_array(path): return torch.load(path).numpy()
-=======
         elif in_memory == 'wave':
             for s in split:
                 file_list += list(Path(join(path, s)).rglob("*.flac"))
-            self.waves, _ = zip(*mp_progress_map(torchaudio.load, ((f,) for f in file_list), READ_FILE_THREADS))
+            self.waves, _ = zip(*mp_progress_map(torchaudio.load, ((f,)
+                                                                   for f in file_list), READ_FILE_THREADS))
         elif in_memory == True or in_memory == 'mmap':
-            pt_path_to_np_array = lambda path: torch.load(path).numpy()
->>>>>>> 4d2b8bee
+            def pt_path_to_np_array(path): return torch.load(path).numpy()
             mmap_mode = 'r' if in_memory == 'mmap' else None
             for s in split:
                 split_dir = Path(join(path, s))
