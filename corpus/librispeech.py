--- conflicted
+++ resolved
@@ -92,17 +92,11 @@
 
                 file_list += files
 
-<<<<<<< HEAD
-            self.features = torch.cat(list_of_features, dim=0)
-            self.aug_features = torch.cat(list_of_aug_features, dim=0)
-            feat_ptr = np.pad(np.concatenate(list_of_feat_lens, axis=0), (1, 0), mode='constant').cumsum() \
-=======
             self.features = torch.cat(list_of_features, dim=0) \
                 if len(list_of_features) > 1 else list_of_features[0]
             self.aug_features = torch.cat(list_of_aug_features, dim=0) \
                 if len(list_of_aug_features) > 1 else list_of_aug_features[0]
-            feat_ptr = np.pad(np.concatenate(list_of_feat_lens, axis=0), (1, 0)).cumsum() \
->>>>>>> 638cc457
+            feat_ptr = np.pad(np.concatenate(list_of_feat_lens, axis=0), (1, 0), mode='constant').cumsum() \
                 if list_of_feat_lens else None
             aug_feat_ptr = np.pad(np.concatenate(list_of_aug_feat_lens, axis=0), (1, 0), mode='constant').cumsum() \
                 if list_of_aug_feat_lens else None
