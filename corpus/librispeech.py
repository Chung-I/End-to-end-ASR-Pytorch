--- conflicted
+++ resolved
@@ -171,15 +171,8 @@
         if self.bucket_size > 1:
             # Return a bucket
             index = min(len(self.file_list)-self.bucket_size, index)
-<<<<<<< HEAD
             return [(self.get_feat(idx), self.text[idx], self.get_id(self.file_list[idx]), self.file_list[idx])
                 for idx in range(index, index + self.bucket_size)]
-                    #zip(self.file_list[index:index+self.bucket_size], self.text[index:index+self.bucket_size])]
-=======
-            return [(self.get_feat(idx), self.text[idx], self.get_id(self.file_list[idx])) for idx in
-                    range(index, index + self.bucket_size)]
-            # zip(self.file_list[index:index+self.bucket_size], self.text[index:index+self.bucket_size])]
->>>>>>> 28abbcae
         else:
             return self.get_feat(index), self.text[index], self.get_id(self.file_list[index]), self.file_list[index]
 
